<!DOCTYPE html>
    <html>
    <head>
            <meta charset="utf-8">
            <meta http-equiv="X-UA-Compatible" content="IE=edge">
            <title>Flask Google Maps Full Map Example</title>
    </head>
    <body>
        <h1>Flask Google Maps Full Map Example</h1>
        {{ fullmap.html }}

    </body>
<!-- Webdesign 101: scripts at the end make the page load faster -->
{{fullmap.js}}

  <script type="text/javascript" src="https://cdnjs.cloudflare.com/ajax/libs/jquery/3.1.0/jquery.min.js"></script>


  <script type="text/javascript">
    var setLabelTime = function(){
        $('.label-countdown').each(function (index, element) {
            var disappearsAt = new Date(parseInt(element.getAttribute("disappears-at"))*1000);
            var now = new Date();
            
            var difference = Math.abs(disappearsAt - now);
            var hours = Math.floor(difference / 36e5);
            var minutes = Math.floor((difference - (hours * 36e5)) / 6e4);
            var seconds = Math.floor((difference - (hours * 36e5) - (minutes * 6e4)) / 1e3);
            
            if(disappearsAt < now){
                timestring = "expired";
            } 
            else {
                timestring = "";
                if(hours > 0)
                    timestring = hours + "h";
                
                timestring += ("0" + minutes).slice(-2) + "m";
                timestring += ("0" + seconds).slice(-2) + "s";
                timestring = "disappears in " + timestring;
            }

            $(element).text(timestring)
        });
    };

    window.setInterval(setLabelTime, 1000);

  
  </script>
  {% if auto_refresh %}
    <script type="text/javascript">
        var baseURL = location.protocol + "//" + location.hostname + (location.port ? ":"+location.port: "");
        var options = {};
<<<<<<< HEAD
        
=======
        var map = null;
        var markers = [];
        // Adds a marker to the map and push to the array.
        function addMarker(options = {}) {
            var default_options = {map: map}
            for(var prop in options){
                if(options.hasOwnProperty(prop)){
                    default_options[prop] = options[prop];
                }
            }
            var marker = new google.maps.Marker(default_options);
            markers.push(marker);
            return marker;
        }

        // Sets the map on all markers in the array.
        function setMapOnAll(map) {
            for (var i = markers.length-1; i >= 0 ; i--) {
                if(!markers[i].persist){
                    markers[i].setMap(map);
                    if(map == null){
                        markers.slice(i, 1);
                    }
                }
            }
        }

        // Removes the markers from the map, but keeps them in the array.
        function clearMarkers() {
            setMapOnAll(null);
        }

        // Shows any markers currently in the array.
        function showMarkers() {
            setMapOnAll(map);
        }

        // Deletes all markers in the array by removing references to them.
        function deleteMarkers() {
            clearMarkers();
        }

>>>>>>> 45e925f4
        $.get(baseURL + "/config", function(response){
                        var json_obj = $.parseJSON(response);//parse JSON
                        options["lat"] = json_obj["lat"];
                        options["lng"] = json_obj["lng"];
                        options["zoom"] = json_obj["zoom"];
                        options["identifier"] = json_obj["identifier"];
                    });

        window.setInterval(function(){
            // A new map is created because the original one isn't saved
            if(map == null){
                map = new google.maps.Map(
                    document.getElementById(options["identifier"]), {
                        center: new google.maps.LatLng(options["lat"], options["lng"]),
                        zoom: options["zoom"],
                        mapTypeId: google.maps.MapTypeId.ROADMAP,
                        zoomControl: true,
                        mapTypeControl: true,
                        scaleControl: true,
                        streetViewControl: true,
                        rotateControl: true,
                        fullscreenControl: true
                });
            }

            // Requests the data and populates the map
            $.get(baseURL + "/data", function(response){
                var json_obj = $.parseJSON(response);
                deleteMarkers();
                for (var index in json_obj) {
                    var item = json_obj[index];
                    var marker = addMarker({
                            position: new google.maps.LatLng(item["lat"], item["lng"]),
                            map: map,
                            icon: item["icon"]
                        });

                    if (item["infobox"]) {
                        (function(_infobox, _map, _marker){
                            _marker.infoWindow = new google.maps.InfoWindow({
                                content: _infobox
                            });
                            _marker.addListener('click', function() {
                                _marker.infoWindow.open(_map, _marker);
                                _marker["persist"] = true;
                            });

                            google.maps.event.addListener(_marker.infoWindow,'closeclick',function(){
                               _marker["persist"] = null;
                            });
                        })(item["infobox"], map, marker);
                    }
                }
            })
        }, {{ auto_refresh }});
    </script>
  {% endif %}
</html><|MERGE_RESOLUTION|>--- conflicted
+++ resolved
@@ -52,9 +52,6 @@
     <script type="text/javascript">
         var baseURL = location.protocol + "//" + location.hostname + (location.port ? ":"+location.port: "");
         var options = {};
-<<<<<<< HEAD
-        
-=======
         var map = null;
         var markers = [];
         // Adds a marker to the map and push to the array.
@@ -97,7 +94,6 @@
             clearMarkers();
         }
 
->>>>>>> 45e925f4
         $.get(baseURL + "/config", function(response){
                         var json_obj = $.parseJSON(response);//parse JSON
                         options["lat"] = json_obj["lat"];
